# -*- coding: utf-8 -*-
"""Turn-key solution to automatically compute the self-consistent Hubbard parameters for a given structure."""
from __future__ import annotations

from aiida import orm
from aiida.common.extendeddicts import AttributeDict
from aiida.engine import ToContext, WorkChain, append_, if_, while_
from aiida.orm.nodes.data.array.bands import find_bandgap
from aiida.plugins import CalculationFactory, DataFactory, WorkflowFactory
from aiida_quantumespresso.utils.defaults.calculation import pw as qe_defaults
from aiida_quantumespresso.utils.hubbard import HubbardUtils
from aiida_quantumespresso.workflows.protocols.utils import ProtocolMixin
import numpy as np

from aiida_quantumespresso_hp.calculations.functions.structure_relabel_kinds import structure_relabel_kinds
from aiida_quantumespresso_hp.calculations.functions.structure_reorder_kinds import structure_reorder_kinds
from aiida_quantumespresso_hp.utils.general import set_tot_magnetization

HubbardStructureData = DataFactory('quantumespresso.hubbard_structure')

PwCalculation = CalculationFactory('quantumespresso.pw')

PwBaseWorkChain = WorkflowFactory('quantumespresso.pw.base')
PwRelaxWorkChain = WorkflowFactory('quantumespresso.pw.relax')
HpWorkChain = WorkflowFactory('quantumespresso.hp.main')


def get_separated_parameters(
    hubbard_parameters: list[tuple[int, str, int, str, float, tuple[int, int, int], str]]
) -> tuple[list, list]:
    """Return a tuple with onsites and intersites parameters separated.

    :return: tuple (list of onsites, list of intersites).
    """
    onsites = []
    intersites = []

    for parameters in hubbard_parameters:
        if parameters[0] == parameters[2] and parameters[1] == parameters[3]:
            onsites.append(parameters)
        else:
            intersites.append(parameters)

    return onsites, intersites


def validate_positive(value, _):
    """Validate that the value is positive."""
    if value.value < 0:
        return 'the value must be positive.'


def validate_inputs(inputs, _):
    """Validate the entire inputs."""
    parameters = AttributeDict(inputs).scf.pw.parameters.get_dict()
    nspin = parameters.get('SYSTEM', {}).get('nspin', 1)

    if nspin == 2:
        magnetic_moments = parameters.get('SYSTEM', {}).get('starting_magnetization', None)
        if magnetic_moments is None:
            return 'Missing `starting_magnetization` input in `scf.pw.parameters` while `nspin == 2`.'

    if nspin not in [1, 2]:
        return f'nspin=`{nspin}` is not implemented in the `hp.x` code.'


class SelfConsistentHubbardWorkChain(WorkChain, ProtocolMixin):
    """Workchain computing the self-consistent Hubbard parameters of a structure.

    It iteratively relaxes the structure (optional) with the ``PwRelaxWorkChain``
    and computes the Hubbard parameters through the ``HpWorkChain``,
    using the remote folder of an scf performed via the ``PwBaseWorkChain``,
    until the Hubbard values are converged within certain tolerance(s).

    The procedure in each step of the convergence cycle is slightly different depending on the electronic and
    magnetic properties of the system. Each cycle will roughly consist of three steps:

    * Relaxing the structure at the current Hubbard values (optional).
    * One or two SCF calculations depending whether the system is metallic or insulating, respectively.
    * A self-consistent calculation of the Hubbard parameters, restarted from the last SCF run.

    The possible options for the set of SCF calculations that have to be run in the second step look are:

    * Metals:

        - SCF with smearing.

    * Insulators

        - SCF with smearing.
        - SCF with fixed occupations; if magnetic, total magnetization and number of bands
            are fixed to the values found from the previous SCF calculation.

    When convergence is achieved a node will be returned containing the final converged
    :class:`~aiida_quantumespresso.data.hubbard_structure.HubbardStructureData`.
    """

    defaults = AttributeDict({
        'qe': qe_defaults,
        'smearing_method': 'cold',
        'smearing_degauss': 0.01,
        'conv_thr_preconverge': 1E-10,
        'conv_thr_strictfinal': 1E-15,
    })

    @classmethod
    def define(cls, spec):
        """Define the specifications of the process."""
        # yapf: disable
        super().define(spec)
        spec.input('hubbard_structure', valid_type=HubbardStructureData,
            help=('The HubbardStructureData containing the initialized parameters for triggering '
                  'the Hubbard atoms which the `hp.x` code will perturbe.'))
        spec.input('tolerance_onsite', valid_type=orm.Float, default=lambda: orm.Float(0.1),
            help=('Tolerance value for self-consistent calculation of Hubbard U. '
                  'In case of DFT+U+V calculation, it refers to the diagonal elements (i.e. on-site).'))
        spec.input('tolerance_intersite', valid_type=orm.Float, default=lambda: orm.Float(0.01),
            help=('Tolerance value for self-consistent DFT+U+V calculation. '
                  'It refers to the only off-diagonal elements V.'))
        spec.input('skip_relax_iterations', valid_type=orm.Int, required=False, validator=validate_positive,
            help=('The number of iterations for skipping the `relax` '
                  'step without performing check on parameters convergence.'))
        spec.input('relax_frequency', valid_type=orm.Int, required=False, validator=validate_positive,
            help='Integer value referring to the number of iterations to wait before performing the `relax` step.')
        spec.expose_inputs(PwRelaxWorkChain, namespace='relax',
            exclude=('clean_workdir', 'structure', 'base_final_scf'),
            namespace_options={'required': False, 'populate_defaults': False,
                'help': 'Inputs for the `PwRelaxWorkChain` that, when defined, will iteratively relax the structure.'})
        spec.expose_inputs(PwBaseWorkChain, namespace='scf',
            exclude=('clean_workdir','pw.structure'))
        spec.expose_inputs(HpWorkChain, namespace='hubbard',
            exclude=('clean_workdir', 'hp.parent_scf', 'hp.parent_hp', 'hp.hubbard_structure'))
        spec.input('max_iterations', valid_type=orm.Int, default=lambda: orm.Int(10),
            help='Maximum number of iterations of the (relax-)scf-hp cycle.')
        spec.input('meta_convergence', valid_type=orm.Bool, default=lambda: orm.Bool(False),
            help='Whether performing the self-consistent cycle. If False, it will stop at the first iteration.')
        spec.input('clean_workdir', valid_type=orm.Bool, default=lambda: orm.Bool(True),
            help='If `True`, work directories of all called calculation will be cleaned at the end of execution.')

        spec.inputs.validator = validate_inputs
        spec.inputs['hubbard']['hp'].validator = None

        # yapf: disable
        spec.outline(
            cls.setup,
            while_(cls.should_run_iteration)(
                cls.update_iteration,
                if_(cls.should_run_relax)(
                    cls.run_relax,
                    cls.inspect_relax,
                ),
                cls.run_scf_smearing,
                cls.recon_scf,
                if_(cls.is_insulator)(
                    cls.run_scf_fixed,
                    cls.inspect_scf,
                ),
                cls.run_hp,
                cls.inspect_hp,
                if_(cls.should_check_convergence)(
                    cls.check_convergence,
                ),
<<<<<<< HEAD
=======
                if_(cls.should_clean_workdir)(
                    cls.clean_iteration,
                )
>>>>>>> 0629c8e4
            ),
            cls.run_results,
        )
        # yapf: enable

        spec.output('hubbard_structure', valid_type=HubbardStructureData, required=False,
            help='The Hubbard structure containing the structure and associated Hubbard parameters.')

        spec.exit_code(330, 'ERROR_FAILED_TO_DETERMINE_PSEUDO_POTENTIAL',
            message='Failed to determine the correct pseudo potential after the structure changed its kind names.')
        spec.exit_code(401, 'ERROR_SUB_PROCESS_FAILED_RECON',
            message='The reconnaissance PwBaseWorkChain sub process failed')
        spec.exit_code(402, 'ERROR_SUB_PROCESS_FAILED_RELAX',
            message='The PwRelaxWorkChain sub process failed in iteration {iteration}')
        spec.exit_code(403, 'ERROR_SUB_PROCESS_FAILED_SCF',
            message='The scf PwBaseWorkChain sub process failed in iteration {iteration}')
        spec.exit_code(404, 'ERROR_SUB_PROCESS_FAILED_HP',
            message='The HpWorkChain sub process failed in iteration {iteration}')
        spec.exit_code(405, 'ERROR_NON_INTEGER_TOT_MAGNETIZATION',
            message='The scf PwBaseWorkChain sub process in iteration {iteration}'\
                    'returned a non integer total magnetization (threshold exceeded).')
        # yapf: enable

    @classmethod
    def get_protocol_filepath(cls):
        """Return ``pathlib.Path`` to the ``.yaml`` file that defines the protocols."""
        from importlib_resources import files

        from . import protocols
        return files(protocols) / 'hubbard.yaml'

    @classmethod
    def get_builder_from_protocol(
        cls,
        pw_code,
        hp_code,
        hubbard_structure,
        protocol=None,
        overrides=None,
        options_pw=None,
        options_hp=None,
        **kwargs
    ):
        """Return a builder prepopulated with inputs selected according to the chosen protocol.

        :param pw_code: the ``Code`` instance configured for the ``quantumespresso.pw`` plugin.
        :param hp_code: the ``Code`` instance configured for the ``quantumespresso.hp`` plugin.
        :param hubbard_structure: the ``HubbardStructureData`` instance containing the initialised Hubbard paramters.
        :param protocol: protocol to use, if not specified, the default will be used.
        :param overrides: optional dictionary of inputs to override the defaults of the protocol.
        :param options_pw: A dictionary of options that will be recursively set for the ``metadata.options``
            input of all the pw ``CalcJobs`` that are nested in this work chain.
        :param options_hp: A dictionary of options that will be recursively set for the ``metadata.options``
            input of all the hp ``CalcJobs`` that are nested in this work chain.
        :return: a process builder instance with all inputs defined ready for launch.
        """
        inputs = cls.get_protocol_inputs(protocol, overrides)

        args = (pw_code, hubbard_structure, protocol)
        relax = PwRelaxWorkChain.get_builder_from_protocol(
            *args, overrides=inputs.get('relax', None), options=options_pw, **kwargs
        )
        scf = PwBaseWorkChain.get_builder_from_protocol(
            *args, overrides=inputs.get('scf', None), options=options_pw, **kwargs
        )

        args = (hp_code, protocol)
        hubbard = HpWorkChain.get_builder_from_protocol(
            *args, overrides=inputs.get('hubbard', None), options=options_hp, **kwargs
        )

        relax.pop('clean_workdir')
        relax.pop('structure')
        relax.pop('base_final_scf', None)  # We do not want to run a final scf, since it would be time wasted.
        scf.pop('clean_workdir')
        scf['pw'].pop('structure')

        hubbard.pop('clean_workdir', None)
        for namespace in ('parent_scf', 'hubbard_structure', 'parent_hp'):
            hubbard['hp'].pop(namespace, None)

        builder = cls.get_builder()

        if 'relax_frequency' in inputs:
            builder.relax_frequency = orm.Int(inputs['relax_frequency'])
        if 'skip_relax_iterations' in inputs:
            builder.skip_relax_iterations = orm.Int(inputs['skip_relax_iterations'])

        builder.hubbard_structure = hubbard_structure
        builder.relax = relax
        builder.scf = scf
        builder.hubbard = hubbard
        builder.tolerance_onsite = orm.Float(inputs['tolerance_onsite'])
        builder.tolerance_intersite = orm.Float(inputs['tolerance_intersite'])
        builder.max_iterations = orm.Int(inputs['max_iterations'])
        builder.meta_convergence = orm.Bool(inputs['meta_convergence'])
        builder.clean_workdir = orm.Bool(inputs['clean_workdir'])

        return builder

    def setup(self):
        """Set up Context variables."""
        # Set ctx variables for the cycle.
        self.ctx.current_magnetic_moments = None  # starting_magnetization dict for collinear spin calcs
        self.ctx.max_iterations = self.inputs.max_iterations.value
        self.ctx.is_converged = False
        self.ctx.is_insulator = None
        self.ctx.is_magnetic = False
        self.ctx.iteration = 0
        self.ctx.skip_relax_iterations = 0
        if 'skip_relax_iterations' in self.inputs:
            self.ctx.skip_relax_iterations = self.inputs.skip_relax_iterations.value
        self.ctx.relax_frequency = 1
        if 'relax_frequency' in self.inputs:
            self.ctx.relax_frequency = self.inputs.relax_frequency.value

        # Check if the atoms should be reordered
        hp_utils = HubbardUtils(self.inputs.hubbard_structure)
        if not hp_utils.is_to_reorder():
            self.ctx.current_hubbard_structure = self.inputs.hubbard_structure
        else:
            self.report('detected kinds in the wrong order: reordering the kinds.')
            self.ctx.current_hubbard_structure = structure_reorder_kinds(self.inputs.hubbard_structure)

        # Determine whether the system is to be treated as magnetic
        parameters = self.inputs.scf.pw.parameters.get_dict()
        nspin = parameters.get('SYSTEM', {}).get('nspin', self.defaults.qe.nspin)
        magnetic_moments = parameters.get('SYSTEM', {}).get('starting_magnetization', None)

        if nspin == 1:
            self.report('system is treated to be non-magnetic because `nspin == 1` in `scf.pw.parameters` input.')
        else:
            self.report('system is treated to be magnetic because `nspin != 1` in `scf.pw.parameters` input.')
            self.ctx.is_magnetic = True
            self.ctx.current_magnetic_moments = orm.Dict(magnetic_moments)

    def should_run_relax(self):
        """Return whether a relax calculation needs to be run, which is true if `relax` is specified in inputs."""
        if 'relax' not in self.inputs:
            return False

        if self.ctx.iteration <= self.ctx.skip_relax_iterations:
            self.report((
                f'`skip_relax_iterations` is set to {self.ctx.skip_relax_iterations}. '
                f'Skipping relaxation for iteration {self.ctx.iteration}.'
            ))
            return False

        if self.ctx.iteration % self.ctx.relax_frequency != 0:
            self.report((
                f'`relax_frequency` is set to {self.ctx.relax_frequency}. '
                f'Skipping relaxation for iteration {self.ctx.iteration}.'
            ))
            return False

        return True

    def should_check_convergence(self):
        """Return whether to check the convergence of Hubbard parameters."""
        if not self.inputs.meta_convergence.value:
            return False

        if self.ctx.iteration <= self.ctx.skip_relax_iterations:
            self.report((
                f'`skip_relax_iterations` is set to {self.ctx.skip_relax_iterations}. '
                f'Skipping convergence check for iteration {self.ctx.iteration}.'
            ))
            return False

        return True

    def should_run_iteration(self):
        """Return whether a new process should be run."""
        return not self.ctx.is_converged and self.ctx.iteration < self.ctx.max_iterations

    def update_iteration(self):
        """Update the current iteration index counter."""
        self.ctx.iteration += 1

    def is_insulator(self):
        """Return whether the current structure is a metal."""
        return self.ctx.is_insulator

    def is_magnetic(self):
        """Return whether the current structure is magnetic."""
        return self.ctx.is_magnetic

    def get_inputs(self, cls, namespace):
        """Return the inputs for one of the subprocesses whose inputs are exposed in the given namespace.

        :param cls: the process class of the subprocess
        :param namespace: namespace into which the inputs are exposed.
        :return: dictionary with inputs.
        """
        inputs = AttributeDict(self.exposed_inputs(cls, namespace=namespace))

        try:
            pseudos = self.get_pseudos()
        except ValueError:
            return self.exit_codes.ERROR_FAILED_TO_DETERMINE_PSEUDO_POTENTIAL

        if cls is PwBaseWorkChain and namespace == 'scf':
            inputs = self.set_pw_parameters(inputs)
            inputs.pw.pseudos = pseudos
            inputs.pw.structure = self.ctx.current_hubbard_structure

        elif cls is PwRelaxWorkChain and namespace == 'relax':
            inputs.base = self.set_pw_parameters(inputs.base)
            # inputs.base.pw.parameters.setdefault('IONS', {})
            inputs.structure = self.ctx.current_hubbard_structure
            inputs.base.pw.pseudos = pseudos
            inputs.pop('base_final_scf', None)  # We do not want to run a final scf, since it would be time wasted.

        return inputs

    def set_pw_parameters(self, inputs):
        """Set the input parameters for a generic `quantumespresso.pw` calculation.

        :param inputs: AttributeDict of a ``PwBaseWorkChain`` builder input.
        """
        parameters = inputs.pw.parameters.get_dict()
        parameters.setdefault('CONTROL', {})
        parameters.setdefault('SYSTEM', {})
        parameters.setdefault('ELECTRONS', {})

        if self.ctx.current_magnetic_moments:
            parameters['SYSTEM']['starting_magnetization'] = self.ctx.current_magnetic_moments.get_dict()

        inputs.pw.parameters = orm.Dict(parameters)

        return inputs

    def get_pseudos(self) -> dict:
        """Return the mapping of pseudos based on the current structure.

        .. note:: this is necessary because during the workchain the kind names of the structure can change, meaning the
            mapping of the pseudos that is to be passed to the subprocesses also may have to change, since the keys are
            based on the kind names of the structure.

        :return: dictionary of pseudos where the keys are the kindnames of ``self.ctx.current_hubbard_structure``.
        """
        import re

        results = {}
        pseudos = self.inputs.scf.pw.pseudos

        for kind in self.ctx.current_hubbard_structure.kinds:
            for key, pseudo in pseudos.items():
                symbol = re.sub(r'\d', '', key)
                if re.match(fr'{kind.symbol}[0-9]*', symbol):
                    results[kind.name] = pseudo
                    break
            else:
                raise ValueError(f'could not find the pseudo from inputs.scf.pw.pseudos for kind `{kind}`.')

        return results

    def run_relax(self):
        """Run the PwRelaxWorkChain to run a relax PwCalculation."""
        inputs = self.get_inputs(PwRelaxWorkChain, 'relax')
        inputs.clean_workdir = self.inputs.clean_workdir
        inputs.metadata.call_link_label = f'iteration_{self.ctx.iteration:02d}_relax'

        running = self.submit(PwRelaxWorkChain, **inputs)
        self.report(f'launching PwRelaxWorkChain<{running.pk}> iteration #{self.ctx.iteration}')
        return ToContext(workchains_relax=append_(running))

    def inspect_relax(self):
        """Verify that the PwRelaxWorkChain finished successfully."""
        workchain = self.ctx.workchains_relax[-1]

        if not workchain.is_finished_ok:
            self.report(f'PwRelaxWorkChain failed with exit status {workchain.exit_status}')
            return self.exit_codes.ERROR_SUB_PROCESS_FAILED_RELAX.format(iteration=self.ctx.iteration)

        self.ctx.current_hubbard_structure = workchain.outputs.output_structure

    def run_scf_smearing(self):
        """Run an scf `PwBaseWorkChain` with smeared occupations.

        This step is always needed since we do not a priori whether
        the material will be metallic or insulating.
        """
        inputs = self.get_inputs(PwBaseWorkChain, 'scf')
        parameters = inputs.pw.parameters
        parameters['CONTROL']['calculation'] = 'scf'
        parameters['SYSTEM']['occupations'] = 'smearing'
        parameters['SYSTEM']['smearing'] = parameters['SYSTEM'].get('smearing', self.defaults.smearing_method)
        parameters['SYSTEM']['degauss'] = parameters['SYSTEM'].get('degauss', self.defaults.smearing_degauss)
        parameters['ELECTRONS']['conv_thr'] = parameters['ELECTRONS'].get(
            'conv_thr', self.defaults.conv_thr_preconverge
        )
        inputs.pw.parameters = orm.Dict(parameters)
        inputs.metadata.call_link_label = f'iteration_{self.ctx.iteration:02d}_scf_smearing'

        running = self.submit(PwBaseWorkChain, **inputs)

        self.report(f'launching PwBaseWorkChain<{running.pk}> with smeared occupations')
        return ToContext(workchains_scf=append_(running))

    def run_scf_fixed(self):
        """Run an scf `PwBaseWorkChain` with fixed occupations on top of the previous calculation.

        The nunmber of bands and total magnetization (if magnetic) are set according to those of the
        previous calculation that was run with smeared occupations.

        .. note: this will be run only if the material has been recognised as insulating.
        """
        previous_workchain = self.ctx.workchains_scf[-1]
        previous_parameters = previous_workchain.outputs.output_parameters

        inputs = self.get_inputs(PwBaseWorkChain, 'scf')

        nbnd = previous_parameters.get_dict()['number_of_bands']
        conv_thr = inputs.pw.parameters['ELECTRONS'].get('conv_thr', self.defaults.conv_thr_strictfinal)

        inputs.pw.parameters['CONTROL'].update({
            'calculation': 'scf',
            'restart_mode': 'from_scratch',  # important
        })
        inputs.pw.parameters['SYSTEM'].update({
            'nbnd': nbnd,
            'occupations': 'fixed',
        })
        inputs.pw.parameters['ELECTRONS'].update({
            'conv_thr': conv_thr,
            'startingpot': 'file',
            'startingwfc': 'file',
        })

        for key in ['degauss', 'smearing', 'starting_magnetization']:
            inputs.pw.parameters['SYSTEM'].pop(key, None)

        # If magnetic, set the total magnetization and raises an error if is non (not close enough) integer.
        if self.ctx.is_magnetic:
            total_magnetization = previous_parameters.get_dict()['total_magnetization']
            if not set_tot_magnetization(inputs.pw.parameters, total_magnetization):
                return self.exit_codes.ERROR_NON_INTEGER_TOT_MAGNETIZATION.format(iteration=self.ctx.iteration)

        inputs.pw.parent_folder = previous_workchain.outputs.remote_folder
        inputs.pw.parameters = orm.Dict(inputs.pw.parameters)

        if self.ctx.is_magnetic:
            inputs.metadata.call_link_label = f'iteration_{self.ctx.iteration:02d}_scf_fixed_magnetic'
            report_append = 'bands and total magnetization'
        else:
            inputs.metadata.call_link_label = f'iteration_{self.ctx.iteration:02d}_scf_fixed'
            report_append = ''

        running = self.submit(PwBaseWorkChain, **inputs)
        self.report(f'launching PwBaseWorkChain<{running.pk}> with fixed occupations' + report_append)

        return ToContext(workchains_scf=append_(running))

    def inspect_scf(self):
        """Verify that the scf PwBaseWorkChain finished successfully."""
        workchain = self.ctx.workchains_scf[-1]

        if not workchain.is_finished_ok:
            self.report(f'scf in iteration {self.ctx.iteration} failed with exit status {workchain.exit_status}')
            return self.exit_codes.ERROR_SUB_PROCESS_FAILED_SCF.format(iteration=self.ctx.iteration)

    def recon_scf(self):
        """Verify that the scf PwBaseWorkChain finished successfully."""
        workchain = self.ctx.workchains_scf[-1]

        if not workchain.is_finished_ok:
            self.report(f'scf in iteration {self.ctx.iteration} failed with exit status {workchain.exit_status}')
            return self.exit_codes.ERROR_SUB_PROCESS_FAILED_SCF.format(iteration=self.ctx.iteration)

        bands = workchain.outputs.output_band
        parameters = workchain.outputs.output_parameters.get_dict()
        # number_electrons = parameters['number_of_electrons']
        # is_insulator, _ = find_bandgap(bands, number_electrons=number_electrons)
        fermi_energy = parameters['fermi_energy']
        is_insulator, _ = find_bandgap(bands, fermi_energy=fermi_energy)

        if is_insulator:
            self.report('after relaxation, system is determined to be an insulator')
            self.ctx.is_insulator = True
        else:
            self.report('after relaxation, system is determined to be a metal')
            self.ctx.is_insulator = False

    def run_hp(self):
        """Run the HpWorkChain restarting from the last completed scf calculation."""
        workchain = self.ctx.workchains_scf[-1]

        inputs = AttributeDict(self.exposed_inputs(HpWorkChain, namespace='hubbard'))
        inputs.clean_workdir = self.inputs.clean_workdir
        inputs.hp.parent_scf = workchain.outputs.remote_folder
        inputs.hp.hubbard_structure = self.ctx.current_hubbard_structure
        inputs.metadata.call_link_label = f'iteration_{self.ctx.iteration:02d}_hp'

        running = self.submit(HpWorkChain, **inputs)

        self.report(f'launching HpWorkChain<{running.pk}> iteration #{self.ctx.iteration}')
        return ToContext(workchains_hp=append_(running))

    def inspect_hp(self):
        """Analyze the last completed HpWorkChain.

        We check the current Hubbard parameters and compare those with the values computed
        in the previous iteration. If the difference for all Hubbard sites is smaller than
        the tolerance(s), the calculation is considered to be converged.
        """
        workchain = self.ctx.workchains_hp[-1]

        if not workchain.is_finished_ok:
            self.report(f'hp.x in iteration {self.ctx.iteration} failed with exit status {workchain.exit_status}')
            return self.exit_codes.ERROR_SUB_PROCESS_FAILED_HP.format(iteration=self.ctx.iteration)

        if not self.should_check_convergence():
            self.ctx.current_hubbard_structure = workchain.outputs.hubbard_structure
            if not self.inputs.meta_convergence:
                self.report('meta convergence is switched off, so not checking convergence of Hubbard parameters.')
                self.ctx.is_converged = True

    def check_convergence(self):
        """Check the convergence of the Hubbard parameters."""
        from aiida_quantumespresso.utils.hubbard import is_intersite_hubbard

        workchain = self.ctx.workchains_hp[-1]

        # We store in memory the parameters before relabelling to make the comparison easier.
        reference = self.ctx.current_hubbard_structure.clone()
        ref_utils = HubbardUtils(reference)
        ref_utils.reorder_atoms()
        ref_params = reference.hubbard.to_list()

        new_hubbard_structure = workchain.outputs.hubbard_structure.clone()
        new_utils = HubbardUtils(reference)
        new_utils.reorder_atoms()
        new_params = new_hubbard_structure.hubbard.to_list()

        # We check if new types were created, in which case we relabel the `HubbardStructureData`
        self.ctx.current_hubbard_structure = workchain.outputs.hubbard_structure

        if not is_intersite_hubbard(workchain.outputs.hubbard_structure.hubbard):
            for site in workchain.outputs.hubbard.dict.sites:
                if not site['type'] == site['new_type']:
                    self.report('new types have been detected: relabeling the structure and starting new iteration.')
                    result = structure_relabel_kinds(
                        self.ctx.current_hubbard_structure, workchain.outputs.hubbard, self.ctx.current_magnetic_moments
                    )
                    self.ctx.current_hubbard_structure = result['hubbard_structure']
                    if self.ctx.current_magnetic_moments is not None:
                        self.ctx.current_magnetic_moments = result['starting_magnetization']
                    break

        if not len(ref_params) == len(new_params):
            self.report('The new and old Hubbard parameters have different lenghts. Assuming to be at the first cycle.')
            return

        ref_onsites, ref_intersites = get_separated_parameters(ref_params)
        new_onsites, new_intersites = get_separated_parameters(new_params)

        check_onsites = True
        check_intersites = True

        # We do the check on the onsites first
        old = np.array(ref_onsites, dtype='object')
        new = np.array(new_onsites, dtype='object')
        diff = np.abs(old[:, 4] - new[:, 4])

        if (diff > self.inputs.tolerance_onsite).all():
            check_onsites = False
            self.report(f'Hubbard onsites parameters are not converged. Max difference is {diff.max()}.')

        # Then the intersites if present. It might be an "only U" calculation.
        if ref_intersites:
            old = np.array(ref_intersites, dtype='object')
            new = np.array(new_intersites, dtype='object')
            diff = np.abs(old[:, 4] - new[:, 4])

            if (diff > self.inputs.tolerance_intersite).all():
                check_onsites = False
                self.report(f'Hubbard intersites parameters are not converged. Max difference is {diff.max()}.')

        if check_intersites and check_onsites:
            self.report('Hubbard parameters are converged. Stopping the cycle.')
            self.ctx.is_converged = True

    def run_results(self):
        """Attach the final converged Hubbard U parameters and the corresponding structure."""
        self.report(f'Hubbard parameters self-consistently converged in {self.ctx.iteration} iterations')
        self.out('hubbard_structure', self.ctx.current_hubbard_structure)

    def should_clean_workdir(self):
        """Whether to clean the work directories at each iteration."""
        return self.inputs.clean_workdir.value

    def clean_iteration(self):
        """Clean all work directiories of the current iteration."""
        cleaned_calcs = []

        for called_descendant in self.node.called_descendants:
            if isinstance(called_descendant, orm.CalcJobNode):
                try:
                    called_descendant.outputs.remote_folder._clean()  # pylint: disable=protected-access
                    cleaned_calcs.append(called_descendant.pk)
                except (IOError, OSError, KeyError):
                    pass

        if cleaned_calcs:
            self.report(f"cleaned remote folders of calculations: {' '.join(map(str, cleaned_calcs))}")<|MERGE_RESOLUTION|>--- conflicted
+++ resolved
@@ -160,12 +160,9 @@
                 if_(cls.should_check_convergence)(
                     cls.check_convergence,
                 ),
-<<<<<<< HEAD
-=======
                 if_(cls.should_clean_workdir)(
                     cls.clean_iteration,
-                )
->>>>>>> 0629c8e4
+                ),
             ),
             cls.run_results,
         )
