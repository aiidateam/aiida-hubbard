--- conflicted
+++ resolved
@@ -626,7 +626,6 @@
         # We check if new types were created, in which case we relabel the `HubbardStructureData`
         self.ctx.current_hubbard_structure = workchain.outputs.hubbard_structure
 
-<<<<<<< HEAD
         if not is_intersite_hubbard(workchain.outputs.hubbard_structure.hubbard):
             for site in workchain.outputs.hubbard.dict.sites:
                 if not site['type'] == site['new_type']:
@@ -637,18 +636,7 @@
                     self.ctx.current_hubbard_structure = result['hubbard_structure']
                     if self.ctx.current_magnetic_moments is not None:
                         self.ctx.current_magnetic_moments = result['starting_magnetization']
-=======
-        for site in workchain.outputs.hubbard.dict.sites:
-            if not site['type'] == site['new_type']:
-                self.report('new types have been detected: relabeling the structure and starting new iteration.')
-                result = structure_relabel_kinds(
-                    self.ctx.current_hubbard_structure, workchain.outputs.hubbard, self.ctx.current_magnetic_moments
-                )
-                self.ctx.current_hubbard_structure = result['hubbard_structure']
-                if self.ctx.current_magnetic_moments is not None:
-                    self.ctx.current_magnetic_moments = result['starting_magnetization']
-                break
->>>>>>> a61f2bfc
+                    break
 
         if not len(ref_params) == len(new_params):
             self.report('The new and old Hubbard parameters have different lenghts. Assuming to be at the first cycle.')
